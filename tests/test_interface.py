--- conflicted
+++ resolved
@@ -151,13 +151,8 @@
         else:
             self.assertIn(signal_id, result.result.signalsByInput)
 
-<<<<<<< HEAD
     @patch("pyclarify.interface.SimpleClient.get_token")
-    @patch("pyclarify.interface.requests.request")
-=======
-    @patch("pyclarify.interface.ServiceInterface.get_token")
     @patch("pyclarify.interface.requests.post")
->>>>>>> 0d65fe39
     def test_send_request_2(self, interface_req_mock, get_token_mock):
         get_token_mock.return_value = self.mock_token
         interface_req_mock.return_value.ok = True
