--- conflicted
+++ resolved
@@ -120,11 +120,7 @@
             "error": None,
         }
 
-<<<<<<< HEAD
     @patch('pyclarify.interface.requests.request')
-=======
-    @patch("interface.requests.request")
->>>>>>> e86bfc57
     def test_send_request(self, mock_request):
         mock_request.return_value.ok = True
         mock_request.return_value.json = lambda: self.mock_response_insert_1
@@ -144,11 +140,8 @@
         else:
             self.assertIn(signal_id, result.result.signalsByInput)
 
-<<<<<<< HEAD
+
     @patch('pyclarify.interface.requests.request')
-=======
-    @patch("interface.requests.request")
->>>>>>> e86bfc57
     def test_send_request_2(self, mock_request):
         mock_request.return_value.ok = True
         mock_request.return_value.json = lambda: self.mock_response_insert_2
