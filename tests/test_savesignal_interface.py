import sys
import unittest
import json
from datetime import datetime, timedelta
from unittest.mock import patch
import requests
from http import HTTPStatus

# Standard library imports...


sys.path.insert(1, "src/")
from pyclarify import ApiClient, Signal, ClarifyDataFrame
from pyclarify.models.auth import ClarifyCredential, OAuthRequestBody, OAuthResponse
import pyclarify


class TestClarifySaveInterface(unittest.TestCase):
    def setUp(self):
        self.interface = ApiClient("./tests/data/test-clarify-credentials.json")
        self.error_list = [
            "-32700",
            "-32600",
            "-32601",
            "-32602",
            "-32603",
            "-32000",
            "-32001",
            "-32002",
            "-32003",
            "-32009",
            "-32015",
        ] + [str(e.value) for e in HTTPStatus]
        signals_by_input_1 = {
            "test_1234_id__a": {"id": "test_1234_id__a", "created": False}
        }
        self.mock_response_insert_1 = {
            "jsonrpc": "2.0",
            "id": "1",
            "result": {"signalsByInput": signals_by_input_1},
            "error": None,
        }

        signals_by_input_2 = {
            "test_1234_id__b": {"id": "test_1234_id__a", "created": False}
        }
        self.mock_response_insert_2 = {
            "jsonrpc": "2.0",
            "id": "1",
            "result": {"signalsByInput": signals_by_input_2},
            "error": None,
        }
        self.mock_token = "token1234567890"

<<<<<<< HEAD
    @patch("pyclarify.interface.SimpleClient.get_token")
    @patch("pyclarify.interface.requests.request")
=======
    @patch("pyclarify.interface.ServiceInterface.get_token")
    @patch("pyclarify.interface.requests.post")
>>>>>>> 0d65fe39
    def test_send_request_2(self, interface_req_mock, get_token_mock):
        get_token_mock.return_value = self.mock_token
        interface_req_mock.return_value.ok = True
        interface_req_mock.return_value.json = lambda: self.mock_response_insert_1
        integration = "c4ivn4rsbu84313ljdgg"

        times = [
            (datetime.now() - timedelta(seconds=10)).astimezone().isoformat(),
            datetime.now().astimezone().isoformat(),
        ]
        values = [0.6, 6.7]
        signal_id = "test_1234_id__a"

        data = ClarifyDataFrame(values={signal_id: values}, times=times)
        result = self.interface.insert(data)

        signal_meta_data = Signal(
            name=signal_id,
            description="test description",
            labels={"test_label_py": ["completed mo"]},
        )
        result = self.interface.save_signals(
            inputs={signal_id: signal_meta_data}, created_only=True
        )
        if result.error is not None:
            self.assertIn(result.error.code, self.error_list)
        else:
            self.assertIn(signal_id, result.result.signalsByInput)

<<<<<<< HEAD
    @patch("pyclarify.interface.SimpleClient.get_token")
=======
    @patch("pyclarify.interface.ServiceInterface.get_token")
>>>>>>> 0d65fe39
    @patch("pyclarify.interface.requests.post")
    def test_send_request_3(self, interface_req_mock, get_token_mock):
        get_token_mock.return_value = self.mock_token
        interface_req_mock.return_value.ok = True
        interface_req_mock.return_value.json = lambda: self.mock_response_insert_2

        times = [
            (datetime.now() - timedelta(seconds=10)).astimezone().isoformat(),
            datetime.now().astimezone().isoformat(),
        ]
        values = [0.6, 6.7]
        signal_id = "test_1234_id__b"
        data = ClarifyDataFrame(values={signal_id: values}, times=times)
        result = self.interface.insert(data)

        signal_meta_data = Signal(
            name=signal_id,
            description="test description",
            labels={
                "test_label_py": ["completed no", "and one more"],
                "thisonetoo": ["house"],
            },
        )
        result = self.interface.save_signals(
            inputs={signal_id: signal_meta_data}, created_only=True
        )

        if result.error is not None:
            self.assertIn(result.error.code, self.error_list)
        else:
            self.assertIn(signal_id, result.result.signalsByInput)


if __name__ == "__main__":
    unittest.main()<|MERGE_RESOLUTION|>--- conflicted
+++ resolved
@@ -52,13 +52,8 @@
         }
         self.mock_token = "token1234567890"
 
-<<<<<<< HEAD
     @patch("pyclarify.interface.SimpleClient.get_token")
-    @patch("pyclarify.interface.requests.request")
-=======
-    @patch("pyclarify.interface.ServiceInterface.get_token")
     @patch("pyclarify.interface.requests.post")
->>>>>>> 0d65fe39
     def test_send_request_2(self, interface_req_mock, get_token_mock):
         get_token_mock.return_value = self.mock_token
         interface_req_mock.return_value.ok = True
@@ -88,11 +83,7 @@
         else:
             self.assertIn(signal_id, result.result.signalsByInput)
 
-<<<<<<< HEAD
     @patch("pyclarify.interface.SimpleClient.get_token")
-=======
-    @patch("pyclarify.interface.ServiceInterface.get_token")
->>>>>>> 0d65fe39
     @patch("pyclarify.interface.requests.post")
     def test_send_request_3(self, interface_req_mock, get_token_mock):
         get_token_mock.return_value = self.mock_token
