[metadata]
name = pyclarify
<<<<<<< HEAD
version = 0.1.2
author = "Alexia Artemis Baikas, Eliezer de Souza da Silva, Odd Gunnar Aspaas"
author_email = "alexia@clarify.io, eliezer@clarify.io, odd.gunnar@clarify.io"
=======
version = 0.1.0
author = Odd Gunnar Aspaas
author_email = odd.gunnar@searis.com
>>>>>>> e0d84afa
description = Python SDK for reading and writing signals to Clarify.
long_description = file: README.md
long_description_content_type = text/markdown
url = https://github.com/searis/pyclarify
project_urls =
    Bug Tracker = https://github.com/searis/pyclarify/issues
classifiers =
    Programming Language :: Python :: 3
    License :: OSI Approved :: MIT License
    Operating System :: OS Independent

[options]
package_dir =
    = src
packages = find:
python_requires = >=3.7
install_requires = 
    requests
    pydantic ==1.8.2

[options.packages.find]
where = src<|MERGE_RESOLUTION|>--- conflicted
+++ resolved
@@ -1,14 +1,9 @@
 [metadata]
 name = pyclarify
-<<<<<<< HEAD
-version = 0.1.2
+version = 0.1.3
 author = "Alexia Artemis Baikas, Eliezer de Souza da Silva, Odd Gunnar Aspaas"
 author_email = "alexia@clarify.io, eliezer@clarify.io, odd.gunnar@clarify.io"
-=======
-version = 0.1.0
-author = Odd Gunnar Aspaas
-author_email = odd.gunnar@searis.com
->>>>>>> e0d84afa
+
 description = Python SDK for reading and writing signals to Clarify.
 long_description = file: README.md
 long_description_content_type = text/markdown
