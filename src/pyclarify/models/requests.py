from pydantic import BaseModel, constr
from pydantic.fields import Optional
from typing import List, Union, Dict
from datetime import datetime
from enum import Enum
from .data import ClarifyDataFrame, InputId, Signal

IntegrationId = constr(regex=r"^[a-v0-9]{20}$")


class ApiMethod(str, Enum):
    select = 'item.Select'
    insert = 'integration.Insert'
    save_signals = 'integration.SaveSignals'


class JsonRPCRequest(BaseModel):
    jsonrpc: str = "2.0"
    method: ApiMethod = ApiMethod.select
    id: str = "1"
    params: Dict = {}


class ParamsInsert(BaseModel):
    integration: IntegrationId
    data: ClarifyDataFrame


class InsertJsonRPCRequest(JsonRPCRequest):
    method: ApiMethod = ApiMethod.insert
    params: ParamsInsert


class ParamsSave(BaseModel):
    integration: IntegrationId
    inputs: Dict[InputId, Signal]
    createdOnly: Optional[bool] = False


class SaveJsonRPCRequest(JsonRPCRequest):
    method: ApiMethod = ApiMethod.save_signals
    params: ParamsSave


class ErrorData(BaseModel):
    trace: str
    params: Optional[Dict[str, List[str]]]


class Error(BaseModel):
    code: str
    message: str
    data: Optional[ErrorData]


class ResponseGeneric(BaseModel):
    jsonrpc: str = "2.0"
    id: Optional[str]
    result: Optional[Dict]
    error: Optional[Error]


class SaveResult(BaseModel):
    id: str
    created: bool


class SignalSaveMap(BaseModel):
    signalsByInput: Dict[InputId, SaveResult]


class ResponseSave(ResponseGeneric):
    result: Optional[SignalSaveMap]

<<<<<<< HEAD
class ParamsSelectItems(BaseModel):
    include: bool = False
    filter: dict = {}
    limit: int = 10
    skip: int = 0


class ParamsSelectTimes(BaseModel):
    before: Union[datetime, str] = ""
    notBefore: Union[datetime, str] = ""


class ParamsSelectSeries(BaseModel):
    items: bool = False
    aggregates: bool = False


class ParamsSelect(BaseModel):
    items: ParamsSelectItems
    times: ParamsSelectTimes
    series: ParamsSelectSeries


class SelectJsonRPCRequest(JsonRPCRequest):
    method: ApiMethod = ApiMethod.save_signals
    params: ParamsSelect
=======

>>>>>>> 82c80b9b
<|MERGE_RESOLUTION|>--- conflicted
+++ resolved
@@ -72,7 +72,7 @@
 class ResponseSave(ResponseGeneric):
     result: Optional[SignalSaveMap]
 
-<<<<<<< HEAD
+
 class ParamsSelectItems(BaseModel):
     include: bool = False
     filter: dict = {}
@@ -99,6 +99,4 @@
 class SelectJsonRPCRequest(JsonRPCRequest):
     method: ApiMethod = ApiMethod.save_signals
     params: ParamsSelect
-=======
 
->>>>>>> 82c80b9b
