<<<<<<< HEAD
from pydantic import BaseModel, constr, conint, Extra, validate_arguments

=======
"""
Copyright 2021 Clarify

Licensed under the Apache License, Version 2.0 (the "License");
you may not use this file except in compliance with the License.
You may obtain a copy of the License at

    http://www.apache.org/licenses/LICENSE-2.0

Unless required by applicable law or agreed to in writing, software
distributed under the License is distributed on an "AS IS" BASIS,
WITHOUT WARRANTIES OR CONDITIONS OF ANY KIND, either express or implied.
See the License for the specific language governing permissions and
limitations under the License.
"""

from pydantic import BaseModel, constr, conint, Extra
>>>>>>> abdc2fa4
from pydantic.fields import Optional
import pydantic
from typing import List, Union, Dict
from typing_extensions import Literal
from datetime import datetime
from enum import Enum
from .data import DataFrame, InputID, SignalInfo, Signal
from pyclarify.__utils__.convert import timedelta_isoformat
from datetime import timedelta

IntegrationID = constr(regex=r"^[a-v0-9]{20}$")
ResourceID = constr(regex=r"^[a-v0-9]{20}$")
LimitSelectItems = conint(ge=0, le=50)
LimitSelectSignals = conint(ge=0, le=1000)

### PARAMETERS ###

# Generic Query Parameters #
class QueryParams(BaseModel):
    include: Optional[bool] = False
    filter: dict = {}
    skip: Optional[int] = 0


class SelectSignalsSignalsParams(QueryParams, extra=Extra.forbid):
    limit: Optional[LimitSelectSignals] = 50


class SelectItemsItemsParams(QueryParams, extra=Extra.forbid):
    limit: Optional[LimitSelectItems] = 10


# Generic Inclusion Parameters #
class InclusionParams(BaseModel):
    include: Optional[bool] = False


class SelectItemsDataParams(InclusionParams, extra=Extra.forbid):
    notBefore: Optional[datetime]
    before: Optional[datetime]
    rollup: Optional[Union[timedelta, Literal["window"]]]


class SelectSignalsItemsParams(InclusionParams, extra=Extra.forbid):
    pass


# Generic Request Parameter
class RequestParams(BaseModel):
    pass


# Clarify Namespace
class ClarifyParams(RequestParams):
    pass


class SelectItemsParams(ClarifyParams, extra=Extra.forbid):
    items: SelectItemsItemsParams
    data: SelectItemsDataParams


# Integration Namespace
class IntegrationParams(RequestParams):
    integration: IntegrationID


class InsertParams(IntegrationParams):
    data: DataFrame


class SaveSignalsParams(IntegrationParams, extra=Extra.forbid):
    inputs: Dict[InputID, SignalInfo]
    createOnly: Optional[bool] = False


# Admin Namespace
class AdminParams(RequestParams):
    integration: IntegrationID


class PublishSignalsParams(AdminParams):
    itemsBySignal: Dict[ResourceID, SignalInfo]
    createOnly: Optional[bool] = False


class SelectSignalsParams(AdminParams):
    signals: SelectSignalsSignalsParams
    items: SelectSignalsItemsParams


### REQUESTS ###
class ApiMethod(str, Enum):
    insert = "integration.Insert"
    save_signals = "integration.SaveSignals"
    select_items = "clarify.SelectItems"
    select_signals = "admin.SelectSignals"
    publish_signals = "admin.PublishSignals"


class JSONRPCRequest(BaseModel):
    jsonrpc: str = "2.0"
    method: ApiMethod = ApiMethod.select_items
    id: str = "1"
    params: Dict = {}

    class Config:
        json_encoders = {timedelta: timedelta_isoformat}


@validate_arguments
class Request(JSONRPCRequest):
    method: ApiMethod

    @pydantic.root_validator()
    @classmethod
    def use_correct_params_based_on_method(cls, values):
        if values["method"] == ApiMethod.insert:
            values["params"] = InsertParams(**values["params"])
            return values
        elif values["method"] == ApiMethod.save_signals:
            values["params"] = SaveSignalsParams(**values["params"])
            return values
        elif values["method"] == ApiMethod.select_items:
            values["params"] = SelectItemsParams(**values["params"])
            return values
        elif values["method"] == ApiMethod.select_signals:
            values["params"] = SelectSignalsParams(**values["params"])
            return values
        elif values["method"] == ApiMethod.publish_signals:
            values["params"] = PublishSignalsParams(**values["params"])
            return values
        return values<|MERGE_RESOLUTION|>--- conflicted
+++ resolved
@@ -1,7 +1,3 @@
-<<<<<<< HEAD
-from pydantic import BaseModel, constr, conint, Extra, validate_arguments
-
-=======
 """
 Copyright 2021 Clarify
 
@@ -18,8 +14,7 @@
 limitations under the License.
 """
 
-from pydantic import BaseModel, constr, conint, Extra
->>>>>>> abdc2fa4
+from pydantic import BaseModel, constr, conint, Extra, validate_arguments
 from pydantic.fields import Optional
 import pydantic
 from typing import List, Union, Dict
