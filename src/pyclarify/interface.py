--- conflicted
+++ resolved
@@ -179,7 +179,6 @@
 
         Parameters
         ----------
-<<<<<<< HEAD
         data : ClarifyDataFrame
              Dataframe with the field
              -   `times`:  List of timestamps (either as a python datetime or as `YYYY-MM-DD[T]HH:MM[:SS[.ffffff]][Z or [±]HH[:]MM]]]`
@@ -187,19 +186,6 @@
              - `values` : Dict[InputId, List[Union[None, float, int]]]
                 Map of inputid to Array of data points to insert by Input ID. The length of each array must match that of the times array.
                 To omit a value for a given timestamp in times, use the value null.
-=======
-        integration : str
-            The ID if the integration to save signal information for.
-        input_id : str
-            An Input ID maps uniquely to one signal within an integration. For all API calls that accept Input IDs,
-            new signals are automatically created when needed. This means you do not need to create a signal before
-            writing data to it. Should follow regex: "^[a-z0-9_-]{1,40}$"
-        times : list
-            List of timestamps (either as a python datetime or as `YYYY-MM-DD[T]HH:MM[:SS[.ffffff]][Z or [±]HH[:]MM]]]`
-            to insert.
-        values : List[NumericalValuesType]
-            Array of data points to insert by Input ID. The length of each array must match that of the times array.
-            To omit a value for a given timestamp in times, use the value null.
 
         Returns
         -------
@@ -230,58 +216,8 @@
                 }
              }`
         """
-        data = ClarifyDataFrame(times=times, series={input_id: values})
-        request_data = InsertJsonRPCRequest(
-            params=ParamsInsert(integration=integration, data=data)
-        )
-
-        self.update_headers({"Authorization": f"Bearer {self.get_token()}"})
-        result = self.send(request_data.json())
-        return ResponseSave(**result)
-
-    @increment_id
-    @validate_arguments
-    def add_data_multiple_signals(
-        self,
-        integration: str,
-        input_id_lst: List[str],
-        times: list,
-        values_lst: List[NumericalValuesType],
-    ) -> ResponseSave:
-        """
-        This call inserts data for multiple signals. The signals are uniquely identified by its input ID in
-        combination with the integration ID. If no signal with the given combination exists, an empty signal is created.
-        Meta-data for the signal can be provided either through the admin panel or using  the 'add_metadata' call.
-        Mirrors the API call (`integration.Insert`)[https://docs.clarify.us/reference#integrationinsert] for multiple
-        signals.
-
-        Parameters
-        ----------
-        integration : str
-            The ID if the integration to save signal information for.
-        input_id_lst: List[str]
-            List of input_ids to be added
-        times: list
-            List of timestamps (either as a python datetime or as `YYYY-MM-DD[T]HH:MM[:SS[.ffffff]][Z or [±]HH[:]MM]]]`
-            to insert.
-        values_lst : List[List[NumericalValuesType]]
-            List of list of data points to insert for each respective Input ID in the `input_id_lst`. The length of
-            each array must match that of the times array. To omit a value for a given timestamp in times,
-            use the value None.
->>>>>>> 0d65fe39
-
-        Returns
-        -------
-        ResponseSave
-
-        """
-<<<<<<< HEAD
+
         integration = self.authentication.integration_id
-=======
-        series_dict = dict(zip(input_id_lst, values_lst))
-
-        data = ClarifyDataFrame(times=times, series=series_dict)
->>>>>>> 0d65fe39
         request_data = InsertJsonRPCRequest(
             params=ParamsInsert(integration=integration, data=data)
         )
