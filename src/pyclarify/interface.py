"""
Service Intercase module is the main module of PyClarify.

The module provides a class for setting up a HTTPClient which will communicate with
the Clarify API. Methods for reading and writing to the API is implemented with the
help of jsonrpcclient framework. 
"""

import requests
import json
import logging
import functools
from typing import List

from pyclarify.models.data import NumericalValuesType, Signal, ClarifyDataFrame
from pyclarify.models.requests import (
    ResponseSave,
    ParamsInsert,
    InsertJsonRPCRequest,
    SaveJsonRPCRequest,
    ParamsSave,
)
from pyclarify.oauth2 import GetToken


def increment_id(func):
    """
    Decorator which increments the current id variable.

    Parameters
    ----------
    func : function
        Decorator wraps around function using @increment_id

    Returns
    -------
    func : function
        returns the wrapped function 
    """

    @functools.wraps(func)
    def wrapper(*args, **kwargs):
        args[0].current_id += 1  # args[0] = self
        return func(*args, **kwargs)

    return wrapper


class ServiceInterface:
    def __init__(
<<<<<<< HEAD
            self,
            base_url,
=======
        self, base_url,
>>>>>>> 7a45ab39
    ):
        self.base_url = base_url
        self.headers = {"content-type": "application/json"}
        self.current_id = 0
        self.authentication = None

    def authenticate(self, credentials: str):
        """
        Authenticates the client by using the GetToken class (see oauth2.py)

        Parameters
        ----------
        credentials : str
            The path to the clarify_credentials.json downloaded from the Clarify app.

        Returns
        -------
        bool
            True if valid credentials is passed otherwise false
        """
        try:
            self.authentication = GetToken(credentials)
            return True
        except:
            return False

    def get_token(self):
        """
        Using the GetToken class (see oauth2.py) to get a new authentication token.

        Returns
        -------
        str
            User token.
        """
        return self.authentication.get_token()

    def send(self, payload):
        """
        Returns json dict of JSONPRC request.

        Parameters
        ----------
        payload : JSONRPC dict
            A dictionary in the form of a JSONRPC request.

        Returns
        -------
        JSON
            JSON dictionary response.
        """

        logging.info(f"--> {self.base_url}, req: {payload}")
        response = requests.post(self.base_url, data=payload, headers=self.headers)
        logging.info(f"<-- {self.base_url} ({response.status_code})")

        if response.ok:
            return response.json()
        else:
            return {
                "error": {
                    "code": response.status_code,
                    "message": "HTTP Response Error",
                }
            }

    @increment_id
    def create_payload(self, method, params):
        """
        Creates a JSONRPC request.

        Parameters
        ----------
        method : str
            The RPC method to call.
        params : dict
            The arguments to the method call.

        Returns
        -------
        str
            payload string in JSONRPC format
        """
        payload = {
            "jsonrpc": "2.0",
            "method": method,
            "id": self.current_id,
            "params": params,
        }
        return json.dumps(payload)

    def update_headers(self, headers):
        """
        Updates headers of client.

        Parameters
        ----------
        headers : dict
            The headers to be added with key being parameter and value being value.
        """
        for key, value in headers.items():
            self.headers[key] = value


class ClarifyInterface(ServiceInterface):
    def __init__(self):
        super().__init__("https://api.clarify.us/v1/rpc")
        self.update_headers({"X-API-Version": "1.0"})

    @increment_id
    def add_data_single_signal(
            self, integration: str, input_id: str, times: list, values: NumericalValuesType
    ) -> ResponseSave:
        """
        This call inserts data for one signal. The signal is uniquely identified by its input ID in combination with
        the integration ID. If no signal with the given combination exists, an empty signal is created.
        Meta-data for the signal can be provided either through the admin panel or using
        the 'add_metadata' call.
        Mirrors the API call (`integration.Insert`)[https://docs.clarify.us/reference#integrationinsert] for a single
        signal.

        Parameters
        ----------
        integration : str
            The ID if the integration to save signal information for.
        input_id : str
            An Input ID maps uniquely to one signal within an integration. For all API calls that accept Input IDs,
            new signals are automatically created when needed. This means you do not need to create a signal before
            writing data to it. Should follow regex: "^[a-z0-9_-]{1,40}$"
        times : list
            List of timestamps (either as a python datetime or as `YYYY-MM-DD[T]HH:MM[:SS[.ffffff]][Z or [±]HH[:]MM]]]`
            to insert.
        values : List[NumericalValuesType]
            Array of data points to insert by Input ID. The length of each array must match that of the times array.
            To omit a value for a given timestamp in times, use the value null.

        Returns
        -------
        ResponseSave
            In case of a valid return value, returns a pydantic model with the following format
            `{
                "jsonrpc": "2.0",
                "id": 1,
                "result":
                  { "signalsByInput": map of Input ID => SaveResult
                  }
             }`
           Where `SaveResult` is a pydantic model with field `id: str` (Unique ID of the saved instance)
           and  `created: bool` (True if a new instance was created).
           In case of the error the method return a pydantic model with the following format:
            `{
                "jsonrpc": "2.0",
                "id": 1,
                "error": {
                    "code": -32602,
                    "message": "Invalid params",
                    "data": {
                        "trace": "00000000000000000000",
                        "params": {
                            "integration": ["required"]
                        }
                    }
                }
             }`
        """
        data = ClarifyDataFrame(times=times, series={input_id: values})
        request_data = InsertJsonRPCRequest(
            params=ParamsInsert(integration=integration, data=data)
        )

        self.update_headers({"Authorization": f"Bearer {self.get_token()}"})
        result = self.send(request_data.json())
        return ResponseSave(**result)

    @increment_id
    def add_data_multiple_signals(
            self,
            integration: str,
            input_id_lst: List[str],
            times: list,
            values_lst: List[List[NumericalValuesType]],
    ) -> ResponseSave:
        """
        This call inserts data for multiple signals. The signals are uniquely identified by its input ID in
        combination with the integration ID. If no signal with the given combination exists, an empty signal is created.
        Meta-data for the signal can be provided either through the admin panel or using  the 'add_metadata' call.
        Mirrors the API call (`integration.Insert`)[https://docs.clarify.us/reference#integrationinsert] for multiple
        signals.

        Parameters
        ----------
        integration : str
            The ID if the integration to save signal information for.
        input_id_lst: List[str]
            List of input_ids to be added
        times: list
            List of timestamps (either as a python datetime or as `YYYY-MM-DD[T]HH:MM[:SS[.ffffff]][Z or [±]HH[:]MM]]]`
            to insert.
        values_lst : List[List[NumericalValuesType]]
            List of list of data points to insert for each respective Input ID in the `input_id_lst`. The length of
            each array must match that of the times array. To omit a value for a given timestamp in times,
            use the value None.

        Returns
        -------
        ResponseSave

        """
        series_dict = {input_id: values for input_id, values in zip(input_id_lst, values_lst)}
        data = ClarifyDataFrame(times=times, series=series_dict)
        request_data = InsertJsonRPCRequest(params=ParamsInsert(integration=integration, data=data))

        self.update_headers({"Authorization": f"Bearer {self.get_token()}"})
        result = self.send(request_data.json())

        return ResponseSave(**result)

    @increment_id
    def add_metadata_signals(
            self,
            integration: str,
            signal_metadata_list: List[Signal],
            created_only: bool = False,
    ) -> ResponseSave:
        """
        This call inserts metadata for multiple signals. The signals are uniquely identified by its input ID in
        combination with the integration ID. A List of Signals should be provided with the intended meta-data.
        Mirrors the API call (`integration.SaveSignals`)[https://docs.clarify.us/reference#integrationsavesignals] for
        multiple signals.

        Parameters
        ----------
        integration : str
            The ID if the integration to save signal information for.

        signal_metadata_list : List[Signal]
            List of `Signal` objects. The `Signal` object contains metadata for a signal.
            Check (`Signal (API)`)[https://docs.clarify.us/reference#signal]

        created_only: bool
            If set to true, skip update of information for existing signals. That is, all Input IDs that map to
            existing signals are silently ignored.



        Returns
        -------
        ResponseSave
            In case of a valid return value, returns a pydantic model with the following format
            `{
                "jsonrpc": "2.0",
                "id": 1,
                "result":
                  { "signalsByInput": map of Input ID => SaveResult
                  }
             }`
           Where `SaveResult` is a pydantic model with field `id: str` (Unique ID of the saved instance)
           and  `created: bool` (True if a new instance was created).
           In case of the error the method return a pydantic model with the following format:
            `{
                "jsonrpc": "2.0",
                "id": 1,
                "error": {
                    "code": -32602,
                    "message": "Invalid params",
                    "data": {
                        "trace": "00000000000000000000",
                        "params": {
                            "integration": ["required"]
                        }
                    }
                }
             }`
        """

        input_map = {signal.name: signal for signal in signal_metadata_list}
        request_data = SaveJsonRPCRequest(
            params=ParamsSave(
                integration=integration, inputs=input_map, createdOnly=created_only
            )
        )

        self.update_headers({"Authorization": f"Bearer {self.get_token()}"})
        result = self.send(request_data.json())

        return ResponseSave(**result)<|MERGE_RESOLUTION|>--- conflicted
+++ resolved
@@ -48,12 +48,9 @@
 
 class ServiceInterface:
     def __init__(
-<<<<<<< HEAD
             self,
             base_url,
-=======
-        self, base_url,
->>>>>>> 7a45ab39
+
     ):
         self.base_url = base_url
         self.headers = {"content-type": "application/json"}
