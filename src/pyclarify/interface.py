"""
Service Intercase module is the main module of PyClarify.

The module provides a class for setting up a HTTPClient which will communicate with
the Clarify API. Methods for reading and writing to the API is implemented with the
help of jsonrpcclient framework. 
"""

import requests
import json
import logging
<<<<<<< HEAD
from typing import List

from pyclarify.models.data import NumericalValuesType, Signal, ClarifyDataFrame
from pyclarify.models.requests import ResponseSave, ParamsInsert, InsertJsonRPCRequest, SaveJsonRPCRequest, ParamsSave

logger = logging.getLogger(__name__)
logging.basicConfig(format="%(asctime)s %(message)s ", level=logging.INFO)


def mockup_get_token():
    return 'mockup_values'
=======
import functools
import models
from models.data import NumericalValuesType
from typing import List


def mockup_get_token():
    return "token1234567890"


def increment_id(func):

    """
    Decorator which increments the current id variable.

    Returns
    -------
    [type]
        [description]
    """

    @functools.wraps(func)
    def wrapper(*args, **kwargs):
        args[0].current_id += 1  # args[0] = self
        return func(*args, **kwargs)

    return wrapper
>>>>>>> e86bfc57


class ServiceInterface:
    def __init__(
        self,
        base_url,
    ):
        self.base_url = base_url
        self.headers = {"content-type": "application/json"}
        self.current_id = 0

    def send(self, payload):
        """
        Returns json dict of JSONPRC request.

        Parameters
        ----------
        payload : JSONRPC dict
            A dictionary in the form of a JSONRPC request.

        Returns
        -------
        JSON
            JSON dictionary response.
        """

        logging.info(f"--> {self.base_url}, req: {payload}")
        response = requests.post(self.base_url, data=payload, headers=self.headers)
        logging.info(f"<-- {self.base_url} ({response.status_code})")

        if response.ok:
            return response.json()
        else:
            return {
                "error": {
                    "code": response.status_code,
                    "message": "HTTP Response Error",
                }
            }

    @increment_id
    def create_payload(self, method, params):
        """
        Creates a JSONRPC request.

        Parameters
        ----------
        method : str
            The RPC method to call.
        params : dict
            The arguments to the method call.

        Returns
        -------
        [type]
            [description]
        """
        payload = {
            "jsonrpc": "2.0",
            "method": method,
            "id": self.current_id,
            "params": params,
        }
        return json.dumps(payload)

    def update_headers(self, headers):
        """
        Updates headers of client.

        Parameters
        ----------
        headers : dict
            The headers to be added with key being parameter and value being value.
        """
        for key, value in headers.items():
            self.headers[key] = value


class ClarifyInterface(ServiceInterface):
    def __init__(self):
        super().__init__("https://api.clarify.us/v1/rpc")
        self.update_headers({"X-API-Version": "1.0"})

<<<<<<< HEAD
    def add_data_single_signal(self, integration: str, input_id: str,
                               times: list, values: NumericalValuesType) -> ResponseSave:
=======
    @increment_id
    def add_data_single_signal(
        self, integration: str, input_id: str, times: list, values: NumericalValuesType
    ) -> models.requests.ResponseSave:
>>>>>>> e86bfc57
        """
        This call inserts data for one signal. The signal is uniquely identified by its input ID in combination with
        the integration ID. If no signal with the given combination exists, an empty signal is created.
        Meta-data for the signal can be provided either through the admin panel or using
        the 'add_metadata' call.
        Mirrors the API call (`integration.Insert`)[https://docs.clarify.us/reference#integrationinsert] for a single
        signal.

        Parameters
        ----------
        integration : str
<<<<<<< HEAD
        input_id : str
        times : List[datetime]
        values : List[NumericalValuesType]

        Returns
        -------
        ResponseSave
        """
        data = ClarifyDataFrame(times=times, series={input_id: values})
        request_data = InsertJsonRPCRequest(params=ParamsInsert(integration=integration, data=data))
        self.update_headers({"Authorization": f"Bearer {mockup_get_token()}"})
        result = self.send(request_data.json())
        return ResponseSave(**result)

    def add_data_multiple_signals(self, integration: str, input_id_lst: List[str],
                                  times: list, values_lst: List[NumericalValuesType]) -> ResponseSave:
        """
        This call inserts data for multiple signals. The signals are uniquely identified by its input ID in
        combination with the integration ID. If no signal with the given combination exists, an empty signal is created.
        Meta-data for the signal can be provided either through the admin panel or using  the 'add_metadata' call.
        Mirrors the API call (`integration.Insert`)[https://docs.clarify.us/reference#integrationinsert] for multiple
        signals.

        Parameters
        ----------
        integration : str
        times : List[str]
        input_id_lst : List[datetime]
        values_lst : List[NumericalValuesType]

        Returns
        -------
        ResponseSave
        """
        series_dict = {input_id: values for input_id, values in zip(input_id_lst, values_lst)}
        data = ClarifyDataFrame(times=times, series=series_dict)
        request_data = InsertJsonRPCRequest(params=ParamsInsert(integration=integration, data=data))

=======
            [description]
        input_id : str
            [description]
        times : list
            [description]
        values : NumericalValuesType
            [description]

        Returns
        -------
        models.requests.ResponseSave
            [description]
        """
        data = models.data.ClarifyDataFrame(times=times, series={input_id: values})
        request_data = models.requests.InsertJsonRPCRequest(
            id=self.current_id,
            params=models.requests.ParamsInsert(integration=integration, data=data),
        )
>>>>>>> e86bfc57
        self.update_headers({"Authorization": f"Bearer {mockup_get_token()}"})
        result = self.send(request_data.json())

        return ResponseSave(**result)

    def add_metadata_signals(self, integration: str, signal_metadata_list: List[Signal],
                             created_only: bool = False) -> ResponseSave:
        """

        Parameters
        ----------
        created_only
        signal_metadata_list : List[Signal]
        integration : str

        Returns
        -------
        ResponseSave
        """

        input_map = {signal.name: signal for signal in signal_metadata_list}
        request_data = SaveJsonRPCRequest(params=ParamsSave(integration=integration, inputs=input_map,
                                                            createdOnly=created_only))

        self.update_headers({"Authorization": f"Bearer {mockup_get_token()}"})
        result = self.send(request_data.json())

        return ResponseSave(**result)
<|MERGE_RESOLUTION|>--- conflicted
+++ resolved
@@ -9,7 +9,7 @@
 import requests
 import json
 import logging
-<<<<<<< HEAD
+import functools
 from typing import List
 
 from pyclarify.models.data import NumericalValuesType, Signal, ClarifyDataFrame
@@ -17,15 +17,6 @@
 
 logger = logging.getLogger(__name__)
 logging.basicConfig(format="%(asctime)s %(message)s ", level=logging.INFO)
-
-
-def mockup_get_token():
-    return 'mockup_values'
-=======
-import functools
-import models
-from models.data import NumericalValuesType
-from typing import List
 
 
 def mockup_get_token():
@@ -49,7 +40,6 @@
         return func(*args, **kwargs)
 
     return wrapper
->>>>>>> e86bfc57
 
 
 class ServiceInterface:
@@ -133,15 +123,10 @@
         super().__init__("https://api.clarify.us/v1/rpc")
         self.update_headers({"X-API-Version": "1.0"})
 
-<<<<<<< HEAD
-    def add_data_single_signal(self, integration: str, input_id: str,
-                               times: list, values: NumericalValuesType) -> ResponseSave:
-=======
     @increment_id
     def add_data_single_signal(
         self, integration: str, input_id: str, times: list, values: NumericalValuesType
-    ) -> models.requests.ResponseSave:
->>>>>>> e86bfc57
+    ) -> ResponseSave:
         """
         This call inserts data for one signal. The signal is uniquely identified by its input ID in combination with
         the integration ID. If no signal with the given combination exists, an empty signal is created.
@@ -153,7 +138,6 @@
         Parameters
         ----------
         integration : str
-<<<<<<< HEAD
         input_id : str
         times : List[datetime]
         values : List[NumericalValuesType]
@@ -168,6 +152,7 @@
         result = self.send(request_data.json())
         return ResponseSave(**result)
 
+    @increment_id
     def add_data_multiple_signals(self, integration: str, input_id_lst: List[str],
                                   times: list, values_lst: List[NumericalValuesType]) -> ResponseSave:
         """
@@ -192,38 +177,23 @@
         data = ClarifyDataFrame(times=times, series=series_dict)
         request_data = InsertJsonRPCRequest(params=ParamsInsert(integration=integration, data=data))
 
-=======
-            [description]
-        input_id : str
-            [description]
-        times : list
-            [description]
-        values : NumericalValuesType
-            [description]
-
-        Returns
-        -------
-        models.requests.ResponseSave
-            [description]
-        """
-        data = models.data.ClarifyDataFrame(times=times, series={input_id: values})
-        request_data = models.requests.InsertJsonRPCRequest(
-            id=self.current_id,
-            params=models.requests.ParamsInsert(integration=integration, data=data),
-        )
->>>>>>> e86bfc57
         self.update_headers({"Authorization": f"Bearer {mockup_get_token()}"})
         result = self.send(request_data.json())
 
         return ResponseSave(**result)
 
+    @increment_id
     def add_metadata_signals(self, integration: str, signal_metadata_list: List[Signal],
                              created_only: bool = False) -> ResponseSave:
         """
-
-        Parameters
-        ----------
-        created_only
+        This call inserts metadata for multiple signals. The signals are uniquely identified by its input ID in
+        combination with the integration ID. A List of Signals should be provided with the intended meta-data.
+        Mirrors the API call (`integration.SaveSignals`)[https://docs.clarify.us/reference#integrationsavesignals] for multiple
+        signals.
+
+        Parameters
+        ----------
+        created_only: bool
         signal_metadata_list : List[Signal]
         integration : str
 
