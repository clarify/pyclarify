--- conflicted
+++ resolved
@@ -40,7 +40,6 @@
         return self.message
 
 
-<<<<<<< HEAD
 class PyClarifyFilterError(PyClarifyException):
     """PyClarify Filter Error
 
@@ -56,15 +55,17 @@
         self.desired_type = desired_type
         self.actual_values = actual_values
         self.message = (
-            message
-            or "The operator '{}' does not allow values of type '{}'. You used '{}'.".format(
+            message or "The operator '{}' does not allow values of type '{}'. You used '{}'.".format(
                 self.field,
                 self.desired_type,
                 self.actual_values
+            )
+        )
+
+    def __str__(self):
+        return self.message
 
              
-=======
->>>>>>> c5343201
 class PyClarifyTypeError(PyClarifyException):
     """PyClarify Type Error
 
